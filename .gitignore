--- conflicted
+++ resolved
@@ -1,8 +1,3 @@
 *__pycache__*
 *.egg-info
 .vscode
-<<<<<<< HEAD
-
-
-=======
->>>>>>> ae1eefda
